--- conflicted
+++ resolved
@@ -380,39 +380,7 @@
     where
         S: Serializer,
     {
-<<<<<<< HEAD
-        #[derive(Serialize)]
-        struct SerBox {
-            coordinates: Vec<(f64, f64)>,
-            #[serde(rename = "type")]
-            box_type: BoxType,
-        }
-
-        #[derive(Serialize)]
-        enum BoxType {
-            Polygon,
-            Point,
-        }
-
-        impl From<&[(f64, f64)]> for SerBox {
-            fn from(src: &[(f64, f64)]) -> SerBox {
-                let box_type = if src.len() == 1 {
-                    BoxType::Point
-                } else {
-                    BoxType::Polygon
-                };
-
-                SerBox {
-                    coordinates: src.to_vec(),
-                    box_type,
-                }
-            }
-        }
-
-        let out: Option<SerBox> = if src.is_empty() {
-=======
         let value = if src.is_empty() {
->>>>>>> 532b804e
             None
         } else if src.len() == 1 {
             Some(serde_json::json!({ "coordinates": src, "type": "Point" }))
